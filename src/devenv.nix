{ pkgs, nix }:
let
  examples = ../examples;
in
pkgs.writeScriptBin "devenv" ''
  #!/usr/bin/env bash

  # we want subshells to fail the program
  set -e

  NIX_FLAGS="--show-trace --extra-experimental-features nix-command --extra-experimental-features flakes"

  # current hack to test if we have resolved all Nix annoyances
  export FLAKE_FILE=.devenv.flake.nix
  export FLAKE_LOCK=devenv.lock

  CUSTOM_NIX=${nix.packages.${pkgs.system}.nix}

  function assemble {
    if [[ ! -f devenv.nix ]]; then
      echo "devenv.nix does not exist. Maybe you want to run first $ devenv init"
    fi

    export DEVENV_DIR=$(pwd)/.devenv
    export DEVENV_GC=$DEVENV_DIR/gc
    mkdir -p $DEVENV_GC
    # TODO: validate devenv.yaml using jsonschema
    if [[ -f devenv.yaml ]]; then
      cat devenv.yaml | ${pkgs.yaml2json}/bin/yaml2json > $DEVENV_DIR/devenv.json
    else
      [[ -f $DEVENV_DIR/devenv.json ]] && rm $DEVENV_DIR/devenv.json
    fi
    cp -f ${import ./flake.nix { inherit pkgs; }} $FLAKE_FILE
    chmod +w $FLAKE_FILE
  }

  GC_ROOT=$HOME/.devenv/gc
  mkdir -p $GC_ROOT
  GC_DIR=$GC_ROOT/$(date +%s)

  function add_gc {
    name=$1
    storePath=$2

    nix-store --add-root $DEVENV_GC/$name -r $storePath >/dev/null
    ln -sf $storePath $GC_DIR-$name
  }

  command=$1
  if [[ ! -z $command ]]; then
    shift
  fi

  case $command in
    up)
      assemble
      procfile=$($CUSTOM_NIX/bin/nix $NIX_FLAGS build --no-link --print-out-paths --impure '.#project.config.procfile')
      procfileenv=$($CUSTOM_NIX/bin/nix $NIX_FLAGS build --no-link --print-out-paths --impure '.#project.config.procfileEnv')
      add_gc procfile $procfile
      add_gc procfileenv $procfileenv
      if [ "$(cat $procfile)" = "" ]; then
        echo "No 'processes' option defined."  
        exit 1
      else
<<<<<<< HEAD
        procfilescript=$($CUSTOM_NIX/bin/nix $NIX_FLAGS eval --impure --raw '.#project.config.procfileScript')
        eval "$procfilescript"
=======
        echo "Starting processes ..." 1>&2
        echo "" 1>&2
        ${pkgs.honcho}/bin/honcho start -f $procfile --env $procfileenv
>>>>>>> 7ea22996
      fi
      ;;
    shell)
      assemble
      echo "Building shell ..." 1>&2
      env=$($CUSTOM_NIX/bin/nix $NIX_FLAGS print-dev-env --impure --profile $DEVENV_GC/shell)
      $CUSTOM_NIX/bin/nix-env -p $DEVENV_GC/shell --delete-generations old 2>/dev/null
      ln -sf $(readlink -f $DEVENV_GC/shell) $GC_DIR-shell
      if [ $# -eq 0 ]; then
        echo "Entering shell ..." 1>&2
        echo "" 1>&2
        $CUSTOM_NIX/bin/nix $NIX_FLAGS develop $DEVENV_GC/shell
      else
        $CUSTOM_NIX/bin/nix $NIX_FLAGS develop $DEVENV_GC/shell -c "$@"
      fi
      ;;
    init)
      # TODO: allow selecting which example and list them
      example=simple
      echo "Creating .envrc"
      cat ${examples}/$example/.envrc > .envrc
      echo "Creating devenv.nix"
      cat ${examples}/$example/devenv.nix > devenv.nix 
      echo "Creating devenv.yaml"
      cat ${examples}/$example/devenv.yaml > devenv.yaml
      echo "Appending .devenv* to .gitignore"
      echo ".devenv*" >> .gitignore
      echo "Done."
      ;;
    update)
      assemble
      $CUSTOM_NIX/bin/nix $NIX_FLAGS flake update
      ;;
    ci)
      assemble
      ci=$($CUSTOM_NIX/bin/nix $NIX_FLAGS build --no-link --print-out-paths '.#ci' --impure)
      add_gc ci $ci
      ;;
    gc)
      SECONDS=0

      for link in $(${pkgs.findutils}/bin/find $GC_ROOT -type l); do
        if [ ! -f $link ]; then
          unlink $link
        fi
      done

      echo "Counting old devenvs ..."
      echo
      candidates=$(${pkgs.findutils}/bin/find $GC_ROOT -type l)

      before=$($CUSTOM_NIX/bin/nix $NIX_FLAGS path-info $candidates -S --json | ${pkgs.jq}/bin/jq '[.[].closureSize | tonumber] | add')
      paths=$($CUSTOM_NIX/bin/nix-store -qR $candidates)

      echo "Found $(echo $paths | wc -w) store paths of sum size $(( $before / 1024 / 1024 )) MB."
      echo
      echo "Garbage collecting ..."
      echo
      echo "Note: If you'd like this command to run much faster, leave a thumbs up at https://github.com/NixOS/nix/issues/7239"

      echo $paths  | tr ' ' '\n' | ${pkgs.parallel}/bin/parallel -j8 $CUSTOM_NIX/bin/nix $NIX_FLAGS store delete >/dev/null 2>/dev/null
  
      # after GC delete links again
      for link in $(${pkgs.findutils}/bin/find $GC_ROOT -type l); do
        if [ ! -f $link ]; then
          unlink $link
        fi
      done

      after=$($CUSTOM_NIX/bin/nix $NIX_FLAGS path-info $(${pkgs.findutils}/bin/find $GC_ROOT -type l) -S --json | ${pkgs.jq}/bin/jq '[.[].closureSize | tonumber] | add')
      echo
      echo "Done. Saved $((($before - $after) / 1024 / 1024 )) MB in $SECONDS seconds."
      ;;
    *)
      echo "https://devenv.sh (version 0.1): Fast, Declarative, Reproducible, and Composable Developer Environments"
      echo
      echo "Usage: devenv command [options] [arguments]"
      echo
      echo "Commands:"
      echo 
      echo "init:           Scaffold devenv.yaml, devenv.nix, and .envrc"
      echo "shell:          Activate the developer environment"
      echo "shell CMD ARGS: Run CMD with ARGS in the developer environment."
      echo "update:         Update devenv.lock from devenv.yaml inputs. See http://devenv.sh/inputs/#locking-and-updating-inputs"
      echo "up:             Starts processes in foreground. See http://devenv.sh/processes"
      echo "gc:             Removes old devenv generations. See http://devenv.sh/garbage-collection"
      echo "ci:             builds your developer environment and make sure all checks pass."
      echo
      exit 1
  esac
''<|MERGE_RESOLUTION|>--- conflicted
+++ resolved
@@ -62,14 +62,8 @@
         echo "No 'processes' option defined."  
         exit 1
       else
-<<<<<<< HEAD
         procfilescript=$($CUSTOM_NIX/bin/nix $NIX_FLAGS eval --impure --raw '.#project.config.procfileScript')
         eval "$procfilescript"
-=======
-        echo "Starting processes ..." 1>&2
-        echo "" 1>&2
-        ${pkgs.honcho}/bin/honcho start -f $procfile --env $procfileenv
->>>>>>> 7ea22996
       fi
       ;;
     shell)
