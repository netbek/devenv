{ pkgs
, config
, lib
, ...
}:

let
  cfg = config.languages.javascript;

  nodeModulesPath = "${
    lib.optionalString (cfg.directory != config.devenv.root) ''"${cfg.directory}/"''
  }node_modules";

  initNpmScript = pkgs.writeShellScript "init-npm.sh" ''
    function _devenv-npm-install()
    {
      # Avoid running "npm ci" for every shell.
      # Only run it when the "package-lock.json" file or nodejs version has changed.
      # We do this by storing the nodejs version and a hash of "package-lock.json" in node_modules.
      local ACTUAL_NPM_CHECKSUM="${cfg.npm.package.version}:$(${pkgs.nix}/bin/nix-hash --type sha256 ${
        lib.optionalString (cfg.directory != config.devenv.root) ''"${cfg.directory}/"''
      }package-lock.json)"
      local NPM_CHECKSUM_FILE="${nodeModulesPath}/package-lock.json.checksum"
      if [ -f "$NPM_CHECKSUM_FILE" ]
        then
          read -r EXPECTED_NPM_CHECKSUM < "$NPM_CHECKSUM_FILE"
        else
          EXPECTED_NPM_CHECKSUM=""
      fi

      if [ "$ACTUAL_NPM_CHECKSUM" != "$EXPECTED_NPM_CHECKSUM" ]
      then
<<<<<<< HEAD
        if ${cfg.npm.package}/bin/npm ci ${lib.optionalString (cfg.directory != config.devenv.root) "--prefix ${cfg.directory}"}
=======
        if ${cfg.npm.package}/bin/npm install ${
          lib.optionalString (cfg.directory != config.devenv.root) "--prefix ${cfg.directory}"
        }
>>>>>>> 56782ef9
        then
          echo "$ACTUAL_NPM_CHECKSUM" > "$NPM_CHECKSUM_FILE"
        else
          echo "Install failed. Run 'npm ci' manually."
        fi
      fi
    }

    if [ ! -f ${
      lib.optionalString (cfg.directory != config.devenv.root) ''"${cfg.directory}/"''
    }package.json ]
    then
      echo "No package.json found${
        lib.optionalString (cfg.directory != config.devenv.root) ''"in ${cfg.directory}"''
      }. Run '${
        lib.optionalString (cfg.directory != config.devenv.root) ''"cd ${cfg.directory}/ && "''
      }npm init' to create one." >&2
    else
      _devenv-npm-install
    fi
  '';

  initPnpmScript = pkgs.writeShellScript "init-pnpm.sh" ''
    function _devenv-pnpm-install()
    {
      # Avoid running "pnpm install" for every shell.
      # Only run it when the "package-lock.json" file or nodejs version has changed.
      # We do this by storing the nodejs version and a hash of "package-lock.json" in node_modules.
      local ACTUAL_PNPM_CHECKSUM="${cfg.pnpm.package.version}:$(${pkgs.nix}/bin/nix-hash --type sha256 ${
        lib.optionalString (cfg.directory != config.devenv.root) ''"${cfg.directory}/"''
      }pnpm-lock.yaml)"
      local PNPM_CHECKSUM_FILE="${nodeModulesPath}/pnpm-lock.yaml.checksum"
      if [ -f "$PNPM_CHECKSUM_FILE" ]
        then
          read -r EXPECTED_PNPM_CHECKSUM < "$PNPM_CHECKSUM_FILE"
        else
          EXPECTED_PNPM_CHECKSUM=""
      fi

      if [ "$ACTUAL_PNPM_CHECKSUM" != "$EXPECTED_PNPM_CHECKSUM" ]
      then
        if ${cfg.pnpm.package}/bin/pnpm install ${
          lib.optionalString (cfg.directory != config.devenv.root) "--dir ${cfg.directory}"
        }
        then
          echo "$ACTUAL_PNPM_CHECKSUM" > "$PNPM_CHECKSUM_FILE"
        else
          echo "Install failed. Run 'pnpm install' manually."
        fi
      fi
    }

    if [ ! -f ${
      lib.optionalString (cfg.directory != config.devenv.root) ''"${cfg.directory}/"''
    }package.json ]
    then
      echo "No package.json found${
        lib.optionalString (cfg.directory != config.devenv.root) ''"in ${cfg.directory}"''
      }. Run '${
        lib.optionalString (cfg.directory != config.devenv.root) ''"cd ${cfg.directory}/ && "''
      }pnpm init' to create one." >&2
    else
      _devenv-pnpm-install
    fi
  '';

  initYarnScript = pkgs.writeShellScript "init-yarn.sh" ''
    function _devenv-yarn-install()
    {
      # Avoid running "yarn install" for every shell.
      # Only run it when the "yarn.lock" file or nodejs version has changed.
      # We do this by storing the nodejs version and a hash of "yarn.lock" in node_modules.
      local ACTUAL_YARN_CHECKSUM="${cfg.yarn.package.version}:$(${pkgs.nix}/bin/nix-hash --type sha256 ${
        lib.optionalString (cfg.directory != config.devenv.root) ''"${cfg.directory}/"''
      }yarn.lock)"
      local YARN_CHECKSUM_FILE="${nodeModulesPath}/yarn.lock.checksum"
      if [ -f "$YARN_CHECKSUM_FILE" ]
        then
          read -r EXPECTED_YARN_CHECKSUM < "$YARN_CHECKSUM_FILE"
        else
          EXPECTED_YARN_CHECKSUM=""
      fi

      if [ "$ACTUAL_YARN_CHECKSUM" != "$EXPECTED_YARN_CHECKSUM" ]
      then
        if ${cfg.yarn.package}/bin/yarn ${
          lib.optionalString (cfg.directory != config.devenv.root) "--cwd ${cfg.directory}"
        } install
        then
          echo "$ACTUAL_YARN_CHECKSUM" > "$YARN_CHECKSUM_FILE"
        else
          echo "Install failed. Run 'yarn install' manually."
        fi
      fi
    }

    if [ ! -f ${
      lib.optionalString (cfg.directory != config.devenv.root) ''"${cfg.directory}/"''
    }package.json ]
    then
      echo "No package.json found${
        lib.optionalString (cfg.directory != config.devenv.root) ''"in ${cfg.directory}"''
      }. Run '${
        lib.optionalString (cfg.directory != config.devenv.root) ''"cd ${cfg.directory}/ && "''
      }yarn init' to create one." >&2
    else
      _devenv-yarn-install
    fi
  '';

  initBunScript = pkgs.writeShellScript "init-bun.sh" ''
    # For Bun versions > 1.2, we can use "bun install" directly, since Bun has a readable lockfile
    function _devenv-bun-install()
    {
      # Avoid running "bun install" for every shell.
      # Only run it when the "bun.lock" file or nodejs version has changed.
      # We do this by storing the nodejs version and a hash of "bun.lock" in node_modules.
      local ACTUAL_BUN_CHECKSUM="${cfg.bun.package.version}:$(${pkgs.nix}/bin/nix-hash --type sha256 ${
        lib.optionalString (cfg.directory != config.devenv.root) ''"${cfg.directory}/"''
      }bun.lock)"
      local BUN_CHECKSUM_FILE="${nodeModulesPath}/bun.lock.checksum"
      if [ -f "$BUN_CHECKSUM_FILE" ]
        then
          read -r EXPECTED_BUN_CHECKSUM < "$BUN_CHECKSUM_FILE"
        else
          EXPECTED_BUN_CHECKSUM=""
      fi

      if [ "$ACTUAL_BUN_CHECKSUM" != "$EXPECTED_BUN_CHECKSUM" ]
      then
        if ${cfg.bun.package}/bin/bun install --save-text-lockfile ${
          lib.optionalString (cfg.directory != config.devenv.root) "--cwd ${cfg.directory}"
        }
        then
          echo "$ACTUAL_BUN_CHECKSUM" > "$BUN_CHECKSUM_FILE"

          if -f "${cfg.directory}/yarn.lock"
          then
            echo "yarn.lock is no longer needed when using bun."
            echo "Starting with Bun 1.2, bun uses its own lockfile (bun.lock)."
            echo "You can remove yarn.lock."
          fi
        else
          echo "Install failed. Run 'bun install' manually."
        fi
      fi
    }

    # For Bun versions <= 1.2, we need to use "bun install --yarn", since Bun didn't have readable lockfiles then
    function _devenv-bun-install-legacy()
    {
      # Avoid running "bun install --yarn" for every shell.
      # Only run it when the "yarn.lock" file or nodejs version has changed.
      # We do this by storing the nodejs version and a hash of "yarn.lock" in node_modules.
      local ACTUAL_BUN_CHECKSUM="${cfg.bun.package.version}:$(${pkgs.nix}/bin/nix-hash --type sha256 ${
        lib.optionalString (cfg.directory != config.devenv.root) ''"${cfg.directory}/"''
      }yarn.lock)"
      local BUN_CHECKSUM_FILE="${nodeModulesPath}/yarn.lock.checksum"
      if [ -f "$BUN_CHECKSUM_FILE" ]
        then
          read -r EXPECTED_BUN_CHECKSUM < "$BUN_CHECKSUM_FILE"
        else
          EXPECTED_BUN_CHECKSUM=""
      fi

      if [ "$ACTUAL_BUN_CHECKSUM" != "$EXPECTED_BUN_CHECKSUM" ]
      then
        if ${cfg.bun.package}/bin/bun install --yarn ${
          lib.optionalString (cfg.directory != config.devenv.root) "--cwd ${cfg.directory}"
        }
        then
          echo "$ACTUAL_BUN_CHECKSUM" > "$BUN_CHECKSUM_FILE"
        else
          echo "Install failed. Run 'bun install --yarn' manually."
        fi
      fi
    }

    if [ ! -f ${
      lib.optionalString (cfg.directory != config.devenv.root) ''"${cfg.directory}/"''
    }package.json ]
    then
      echo "No package.json found${
        lib.optionalString (cfg.directory != config.devenv.root) ''"in ${cfg.directory}"''
      }. Run '${
        lib.optionalString (cfg.directory != config.devenv.root) ''"cd ${cfg.directory}/ && "''
      }bun init' to create one." >&2
    else
      ${
        if (lib.strings.versionAtLeast cfg.bun.package.version "1.2") then
          "_devenv-bun-install"
        else
          "_devenv-bun-install-legacy"
      }
    fi
  '';
in
{
  options.languages.javascript = {
    enable = lib.mkEnableOption "tools for JavaScript development";

    directory = lib.mkOption {
      type = lib.types.str;
      default = config.devenv.root;
      defaultText = lib.literalExpression "config.devenv.root";
      description = ''
        The JavaScript project's root directory. Defaults to the root of the devenv project.
        Can be an absolute path or one relative to the root of the devenv project.
      '';
      example = "./directory";
    };

    package = lib.mkOption {
      type = lib.types.package;
      default = pkgs.nodejs-slim;
      defaultText = lib.literalExpression "pkgs.nodejs-slim";
      description = "The Node.js package to use.";
    };

    corepack = {
      enable = lib.mkEnableOption "wrappers for npm, pnpm and Yarn via Node.js Corepack";
    };

    npm = {
      enable = lib.mkEnableOption "install npm";
      package = lib.mkOption {
        type = lib.types.package;
        default = cfg.package.override {
          enableNpm = true;
        };
        defaultText = lib.literalExpression "languages.javascript.package";
        description = "The Node.js package to use.";
      };
      install.enable = lib.mkEnableOption "npm install during devenv initialisation";
    };

    pnpm = {
      enable = lib.mkEnableOption "install pnpm";
      package = lib.mkOption {
        type = lib.types.package;
        default = pkgs.nodePackages.pnpm.override {
          nodejs = cfg.package;
        };
        defaultText = lib.literalExpression "pkgs.nodePackages.pnpm";
        description = "The pnpm package to use.";
      };
      install.enable = lib.mkEnableOption "pnpm install during devenv initialisation";
    };

    yarn = {
      enable = lib.mkEnableOption "install yarn";
      package = lib.mkOption {
        type = lib.types.package;
        default = pkgs.yarn.override {
          nodejs = cfg.package;
        };
        defaultText = lib.literalExpression "pkgs.yarn";
        description = "The yarn package to use.";
      };
      install.enable = lib.mkEnableOption "yarn install during devenv initialisation";
    };

    bun = {
      enable = lib.mkEnableOption "install bun";
      package = lib.mkOption {
        type = lib.types.package;
        default = pkgs.bun;
        defaultText = lib.literalExpression "pkgs.bun";
        description = "The bun package to use.";
      };
      install.enable = lib.mkEnableOption "bun install during devenv initialisation";
    };
  };

  config = lib.mkIf cfg.enable {
    packages
      # Node ships with npm. If npm is enabled, use its package instead.
      =
      lib.optional (!cfg.npm.enable) cfg.package
      ++ lib.optional cfg.npm.enable (cfg.npm.package)
      ++ lib.optional cfg.pnpm.enable (cfg.pnpm.package)
      ++ lib.optional cfg.yarn.enable (cfg.yarn.package.override { nodejs = cfg.package; })
      ++ lib.optional cfg.bun.enable (cfg.bun.package)
      ++ lib.optional cfg.corepack.enable (
        pkgs.runCommand "corepack-enable" { } ''
          mkdir -p $out/bin
          ${cfg.package}/bin/corepack enable --install-directory $out/bin
        ''
      );

    enterShell = lib.concatStringsSep "\n" (
      (lib.optional cfg.npm.install.enable ''
        source ${initNpmScript}
      '')
      ++ (lib.optional cfg.pnpm.install.enable ''
        source ${initPnpmScript}
      '')
      ++ (lib.optional cfg.yarn.install.enable ''
        source ${initYarnScript}
      '')
      ++ (lib.optional cfg.bun.install.enable ''
        source ${initBunScript}
      '')
      ++ [
        ''
          export PATH="${nodeModulesPath}/.bin:$PATH"
        ''
      ]
    );
  };
}<|MERGE_RESOLUTION|>--- conflicted
+++ resolved
@@ -30,13 +30,9 @@
 
       if [ "$ACTUAL_NPM_CHECKSUM" != "$EXPECTED_NPM_CHECKSUM" ]
       then
-<<<<<<< HEAD
-        if ${cfg.npm.package}/bin/npm ci ${lib.optionalString (cfg.directory != config.devenv.root) "--prefix ${cfg.directory}"}
-=======
-        if ${cfg.npm.package}/bin/npm install ${
+        if ${cfg.npm.package}/bin/npm ci ${
           lib.optionalString (cfg.directory != config.devenv.root) "--prefix ${cfg.directory}"
         }
->>>>>>> 56782ef9
         then
           echo "$ACTUAL_NPM_CHECKSUM" > "$NPM_CHECKSUM_FILE"
         else
