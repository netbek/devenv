--- conflicted
+++ resolved
@@ -51,51 +51,22 @@
         ]
       },
       "locked": {
-<<<<<<< HEAD
         "lastModified": 1727826117,
         "owner": "hercules-ci",
         "repo": "flake-parts",
         "rev": "3d04084d54bedc3d6b8b736c70ef449225c361b1",
-=======
-        "lastModified": 1730504689,
+        "type": "github"
+      },
+      "original": {
         "owner": "hercules-ci",
         "repo": "flake-parts",
-        "rev": "506278e768c2a08bec68eb62932193e341f55c90",
->>>>>>> 206ac362
-        "type": "github"
-      },
-      "original": {
-        "owner": "hercules-ci",
-        "repo": "flake-parts",
-        "type": "github"
-      }
-    },
-    "git-hooks": {
-      "inputs": {
-        "flake-compat": "flake-compat",
-        "gitignore": "gitignore",
+        "type": "github"
+      }
+    },
+    "gitignore": {
+      "inputs": {
         "nixpkgs": [
-          "nixpkgs"
-        ],
-        "nixpkgs-stable": "nixpkgs-stable"
-      },
-      "locked": {
-        "lastModified": 1730302582,
-        "owner": "cachix",
-        "repo": "git-hooks.nix",
-        "rev": "af8a16fe5c264f5e9e18bcee2859b40a656876cf",
-        "type": "github"
-      },
-      "original": {
-        "owner": "cachix",
-        "repo": "git-hooks.nix",
-        "type": "github"
-      }
-    },
-    "gitignore": {
-      "inputs": {
-        "nixpkgs": [
-          "git-hooks",
+          "pre-commit-hooks",
           "nixpkgs"
         ]
       },
@@ -115,28 +86,21 @@
     "libgit2": {
       "flake": false,
       "locked": {
-<<<<<<< HEAD
         "lastModified": 1729159177,
         "owner": "libgit2",
         "repo": "libgit2",
         "rev": "215aafbd6d424dcb3401ad9903b203208a9ed923",
-=======
-        "lastModified": 1730231647,
+        "type": "github"
+      },
+      "original": {
         "owner": "libgit2",
         "repo": "libgit2",
-        "rev": "c6111ec06cc0b0126cd67bdab78f8091e4cfaa10",
->>>>>>> 206ac362
-        "type": "github"
-      },
-      "original": {
-        "owner": "libgit2",
-        "repo": "libgit2",
         "type": "github"
       }
     },
     "nix": {
       "inputs": {
-        "flake-compat": "flake-compat_2",
+        "flake-compat": "flake-compat",
         "flake-parts": "flake-parts",
         "libgit2": "libgit2",
         "nixpkgs": "nixpkgs",
@@ -160,17 +124,10 @@
     },
     "nixpkgs": {
       "locked": {
-<<<<<<< HEAD
         "lastModified": 1729153142,
         "owner": "NixOS",
         "repo": "nixpkgs",
         "rev": "bc8d6370f78e3d9888d2bc077d043cded27abe7a",
-=======
-        "lastModified": 1730665687,
-        "owner": "NixOS",
-        "repo": "nixpkgs",
-        "rev": "df9782b6077321330159a0ad8902d879f093d7c1",
->>>>>>> 206ac362
         "type": "github"
       },
       "original": {
@@ -212,17 +169,10 @@
     },
     "nixpkgs-stable": {
       "locked": {
-<<<<<<< HEAD
-        "lastModified": 1728909085,
-        "owner": "NixOS",
-        "repo": "nixpkgs",
-        "rev": "c0b1da36f7c34a7146501f684e9ebdf15d2bebf8",
-=======
-        "lastModified": 1730327045,
-        "owner": "NixOS",
-        "repo": "nixpkgs",
-        "rev": "080166c15633801df010977d9d7474b4a6c549d7",
->>>>>>> 206ac362
+        "lastModified": 1731797254,
+        "owner": "NixOS",
+        "repo": "nixpkgs",
+        "rev": "e8c38b73aeb218e27163376a2d617e61a2ad9b59",
         "type": "github"
       },
       "original": {
@@ -265,7 +215,6 @@
         ]
       },
       "locked": {
-<<<<<<< HEAD
         "lastModified": 1729104314,
         "owner": "cachix",
         "repo": "pre-commit-hooks.nix",
@@ -288,16 +237,10 @@
         "nixpkgs-stable": "nixpkgs-stable"
       },
       "locked": {
-        "lastModified": 1729104314,
-        "owner": "cachix",
-        "repo": "pre-commit-hooks.nix",
-        "rev": "3c3e88f0f544d6bb54329832616af7eb971b6be6",
-=======
-        "lastModified": 1730302582,
-        "owner": "cachix",
-        "repo": "pre-commit-hooks.nix",
-        "rev": "af8a16fe5c264f5e9e18bcee2859b40a656876cf",
->>>>>>> 206ac362
+        "lastModified": 1731363552,
+        "owner": "cachix",
+        "repo": "pre-commit-hooks.nix",
+        "rev": "cd1af27aa85026ac759d5d3fccf650abe7e1bbf0",
         "type": "github"
       },
       "original": {
@@ -309,12 +252,9 @@
     "root": {
       "inputs": {
         "devenv": "devenv",
-        "git-hooks": "git-hooks",
         "nix": "nix",
         "nixpkgs": "nixpkgs_2",
-        "pre-commit-hooks": [
-          "git-hooks"
-        ]
+        "pre-commit-hooks": "pre-commit-hooks_2"
       }
     }
   },
